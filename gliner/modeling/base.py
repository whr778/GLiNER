from pathlib import Path
from typing import Optional, Tuple, Union
from abc import ABC, abstractmethod
from dataclasses import dataclass
import warnings

import torch
import torch.nn as nn
from torch.nn.utils.rnn import pad_sequence

from transformers.utils import ModelOutput

from .encoder import Encoder, BiEncoder
from .decoder import Decoder
from .layers import LstmSeq2SeqEncoder, CrossFuser, SelfAttentionBlock, create_projection_layer
from .scorers import Scorer
from .loss_functions import focal_loss_with_logits, cross_entropy_loss
from .span_rep import SpanRepLayer

@dataclass
class GLiNERModelOutput(ModelOutput):
    loss: Optional[torch.FloatTensor] = None
    logits: Optional[torch.FloatTensor] = None
    prompts_embedding: Optional[torch.FloatTensor] = None
    prompts_embedding_mask: Optional[torch.LongTensor] = None
    decoder_loss: Optional[torch.FloatTensor] = None
    decoder_embedding: Optional[torch.FloatTensor] = None
    decoder_embedding_mask: Optional[torch.LongTensor] = None
    decoder_span_idx: Optional[torch.LongTensor] = None
    words_embedding: Optional[torch.FloatTensor] = None
    mask: Optional[torch.LongTensor] = None

def extract_word_embeddings(token_embeds, words_mask, attention_mask,
                            batch_size, max_text_length, embed_dim, text_lengths):
    words_embedding = torch.zeros(
        batch_size, max_text_length, embed_dim, dtype=token_embeds.dtype, device=token_embeds.device
    )

    batch_indices, word_idx = torch.where(words_mask > 0)

    target_word_idx = words_mask[batch_indices, word_idx] - 1

    words_embedding[batch_indices, target_word_idx] = token_embeds[batch_indices, word_idx]

    aranged_word_idx = torch.arange(max_text_length,
                                    dtype=attention_mask.dtype,
                                    device=token_embeds.device).expand(batch_size, -1)
    mask = aranged_word_idx < text_lengths
    return words_embedding, mask

def extract_prompt_features_and_word_embeddings(config, token_embeds, input_ids, attention_mask,
                                                text_lengths, words_mask, embed_ent_token=True, **kwargs):
    # getting prompt embeddings
    batch_size, sequence_length, embed_dim = token_embeds.shape

    class_token_mask = input_ids == config.class_token_index
    num_class_tokens = torch.sum(class_token_mask, dim=-1, keepdim=True)

    max_embed_dim = num_class_tokens.max()
    max_text_length = text_lengths.max()
    aranged_class_idx = torch.arange(max_embed_dim,
                                     dtype=attention_mask.dtype,
                                     device=token_embeds.device).expand(batch_size, -1)

    batch_indices, target_class_idx = torch.where(aranged_class_idx < num_class_tokens)
    _, class_indices = torch.where(class_token_mask)
    if not embed_ent_token:
        class_indices += 1

    prompts_embedding = torch.zeros(
        batch_size, max_embed_dim, embed_dim, dtype=token_embeds.dtype, device=token_embeds.device
    )

    prompts_embedding_mask = (aranged_class_idx < num_class_tokens).to(attention_mask.dtype)

    prompts_embedding[batch_indices, target_class_idx] = token_embeds[batch_indices, class_indices]

    # getting words embedding
    words_embedding, mask = extract_word_embeddings(token_embeds, words_mask, attention_mask,
                                                    batch_size, max_text_length, embed_dim, text_lengths)

    return prompts_embedding, prompts_embedding_mask, words_embedding, mask


class BaseModel(ABC, nn.Module):
    data_processor = None
    def __init__(self, config, from_pretrained = False, cache_dir: Optional[Union[str, Path]] = None):
        super(BaseModel, self).__init__()
        self.config = config

        if not config.labels_encoder:
            self.token_rep_layer = Encoder(config, from_pretrained, cache_dir = cache_dir)
        else:
            self.token_rep_layer = BiEncoder(config, from_pretrained, cache_dir = cache_dir)
        
        if config.labels_decoder:
            self.decoder = Decoder(config, from_pretrained, cache_dir = cache_dir)
            if self.config.hidden_size != self.decoder.decoder_hidden_size:
                self._enc2dec_proj = create_projection_layer(
                    self.config.hidden_size,
                    self.config.dropout,
                    self.decoder.decoder_hidden_size,
                )

        if self.config.has_rnn:
            self.rnn = LstmSeq2SeqEncoder(config)

        if config.post_fusion_schema:            
            self.cross_fuser = CrossFuser(self.config.hidden_size,
                                          self.config.hidden_size,
                                          num_heads=self.token_rep_layer.bert_layer.model.config.num_attention_heads,
                                          num_layers=self.config.num_post_fusion_layers,
                                          dropout=config.dropout,
                                          schema=config.post_fusion_schema)

    def features_enhancement(self, text_embeds, labels_embeds, text_mask=None, labels_mask=None):
        labels_embeds, text_embeds = self.cross_fuser(labels_embeds, text_embeds, labels_mask, text_mask)
        return text_embeds, labels_embeds

    def _extract_prompt_features_and_word_embeddings(self, token_embeds, input_ids, attention_mask,
                                                     text_lengths, words_mask):
        prompts_embedding, prompts_embedding_mask, words_embedding, mask = extract_prompt_features_and_word_embeddings(
            self.config,
            token_embeds,
            input_ids,
            attention_mask,
            text_lengths,
            words_mask,
            self.config.embed_ent_token)
        return prompts_embedding, prompts_embedding_mask, words_embedding, mask

    def get_uni_representations(self,
                                input_ids: Optional[torch.FloatTensor] = None,
                                attention_mask: Optional[torch.LongTensor] = None,
                                text_lengths: Optional[torch.Tensor] = None,
                                words_mask: Optional[torch.LongTensor] = None,
                                **kwargs):

        token_embeds = self.token_rep_layer(input_ids, attention_mask, **kwargs)

        prompts_embedding, prompts_embedding_mask, words_embedding, mask = self._extract_prompt_features_and_word_embeddings(
            token_embeds, input_ids, attention_mask,
            text_lengths, words_mask)

        if self.config.has_rnn:
            words_embedding = self.rnn(words_embedding, mask)

        return prompts_embedding, prompts_embedding_mask, words_embedding, mask

    def get_bi_representations(self,
                               input_ids: Optional[torch.FloatTensor] = None,
                               attention_mask: Optional[torch.LongTensor] = None,
                               labels_embeds: Optional[torch.FloatTensor] = None,
                               labels_input_ids: Optional[torch.FloatTensor] = None,
                               labels_attention_mask: Optional[torch.LongTensor] = None,
                               text_lengths: Optional[torch.Tensor] = None,
                               words_mask: Optional[torch.LongTensor] = None,
                               **kwargs):
        if labels_embeds is not None:
            token_embeds = self.token_rep_layer.encode_text(input_ids, attention_mask, **kwargs)
        else:
            token_embeds, labels_embeds = self.token_rep_layer(input_ids, attention_mask,
                                                               labels_input_ids, labels_attention_mask,
                                                               **kwargs)
        batch_size, sequence_length, embed_dim = token_embeds.shape
        max_text_length = text_lengths.max()
        words_embedding, mask = extract_word_embeddings(token_embeds, words_mask, attention_mask,
                                                        batch_size, max_text_length, embed_dim, text_lengths)

        labels_embeds = labels_embeds.unsqueeze(0)
        labels_embeds = labels_embeds.expand(batch_size, -1, -1)
        labels_mask = torch.ones(labels_embeds.shape[:-1], dtype=attention_mask.dtype,
                                 device=attention_mask.device)

        labels_embeds = labels_embeds.to(words_embedding.dtype)
        if hasattr(self, "cross_fuser"):
            words_embedding, labels_embeds = self.features_enhancement(words_embedding, labels_embeds, text_mask=mask,
                                                                       labels_mask=labels_mask)

        return labels_embeds, labels_mask, words_embedding, mask

    def get_representations(self,
                            input_ids: Optional[torch.FloatTensor] = None,
                            attention_mask: Optional[torch.LongTensor] = None,
                            labels_embeddings: Optional[torch.FloatTensor] = None,
                            labels_input_ids: Optional[torch.FloatTensor] = None,
                            labels_attention_mask: Optional[torch.LongTensor] = None,
                            text_lengths: Optional[torch.Tensor] = None,
                            words_mask: Optional[torch.LongTensor] = None,
                            **kwargs):
        if self.config.labels_encoder:
            prompts_embedding, prompts_embedding_mask, words_embedding, mask = self.get_bi_representations(
                input_ids, attention_mask, labels_embeddings, labels_input_ids, labels_attention_mask,
                text_lengths, words_mask, **kwargs
            )
        else:
            prompts_embedding, prompts_embedding_mask, words_embedding, mask = self.get_uni_representations(
                input_ids, attention_mask, text_lengths, words_mask, **kwargs
            )
        return prompts_embedding, prompts_embedding_mask, words_embedding, mask
<<<<<<< HEAD

    def select_decoder_embedding(
        self,
        representations: torch.FloatTensor,   # (B, N, D) – flattened span reps
        rep_mask:       torch.LongTensor,     # (B, N)    – 0/1 or False/True
    ):
        """
        Keeps only representations whose mask == 1 and (optionally) projects them
        to the decoder hidden size.

        Returns
        -------
        target_rep   : FloatTensor (B, M, D)   – kept reps, padded
        target_mask  : LongTensor  (B, M)      – 1 where real, 0 where pad
        sel_idx      : LongTensor  (B, M)      – original *flattened* span column
                                                (‑1 for pad)
        batch_idx_pad: LongTensor  (B, M)      – batch‑row index for each entry
                                                (‑1 for pad)          ← NEW
        """
        B, N, D = representations.shape
        lengths = rep_mask.sum(dim=-1)              # (B,)
        max_len = lengths.max().item()

        target_rep = representations.new_zeros(B, max_len, D)   # (B, M, D)
        target_mask = rep_mask.new_zeros(B, max_len)             # (B, M)
        sel_idx = rep_mask.new_full((B, max_len), -1)        # (B, M)

        keep = rep_mask.bool()
        if keep.any():
            new_col_idx  = (rep_mask.cumsum(dim=1) - 1)[keep]  # (K,)
            batch_idx, old_col_idx = torch.where(keep)                  # (K,)

            target_rep [batch_idx, new_col_idx] = representations[batch_idx, old_col_idx]
            target_mask[batch_idx, new_col_idx] = 1
            sel_idx[batch_idx, new_col_idx] = old_col_idx

        return target_rep, target_mask, sel_idx
    
    def get_raw_decoder_inputs(self, representations, rep_mask):
        B, S, T, D = representations.shape
        BN = B * S                                     # flattened span count
        valid_spans = rep_mask.any(-1)
        keep_mask = valid_spans.view(-1)             # (BN,)  → bool
        if not keep_mask.any():                        # corner case: nothing to keep
            empty = representations.new_empty(0, 0, D)
            return empty, representations.new_empty(0, 0, dtype=rep_mask.dtype)

        keep_idx = keep_mask.nonzero(as_tuple=False).squeeze(1)   # (M,)

        span_tokens = representations.view(BN, T, D)[keep_idx]  # (M, T, D)
        span_tokens_mask = rep_mask.view(BN, T)[keep_idx]            # (M, T)
        return span_tokens, span_tokens_mask
    
    
    def decode_labels(self, decoder_embedding: torch.FloatTensor = None, #B, N, T, D
                            decoder_embedding_mask: torch.LongTensor = None, #B, N, T
                            decoder_labels_ids: torch.FloatTensor = None, #(B*N, S)
                            decoder_labels_mask: torch.LongTensor = None,
                            decoder_labels: torch.FloatTensor = None,
                            **kwargs):
        span_tokens, span_tokens_mask = self.get_raw_decoder_inputs(decoder_embedding, decoder_embedding_mask)

        label_embeds = self.decoder.ids_to_embeds(decoder_labels_ids)        # (M, L, D)

        decoder_inputs = torch.cat([span_tokens, label_embeds[:, :-1, :]], dim=1)

        attn_inputs    = torch.cat(
            [span_tokens_mask.to(decoder_labels_mask.dtype),
            decoder_labels_mask[:, :-1]], dim=1
        )

        decoder_outputs = self.decoder(inputs_embeds=decoder_inputs,
                                    attention_mask=attn_inputs)           # (M, S+L‑1, V)

        blank_for_spans = torch.full(                       
            (decoder_labels.size(0), span_tokens.size(1)),
            -100, dtype=decoder_labels.dtype, device=decoder_labels.device
        )

        targets = torch.cat([blank_for_spans, decoder_labels], dim=1)        # (M, S+L)

        loss = cross_entropy_loss(
            decoder_outputs,                      # logits
            targets[:, 1:]                        # same length as logits
        )

        return (loss, decoder_outputs)

    def generate_labels(self, decoder_embedding: torch.FloatTensor = None, #B, N, D
                            decoder_embedding_mask: torch.LongTensor = None,
                            max_new_tokens: int = 32,
                            eos_token_id: Optional[int] = None,
                            pad_token_id: Optional[int] = None,
                            temperature: float = 1.0,
                            do_sample: bool = False,
                            num_return_sequences=1,
                            labels_trie = None,
                            **kwargs):

        span_tokens, _ = self.get_raw_decoder_inputs(decoder_embedding, decoder_embedding_mask)
        results = self.decoder.generate_from_embeds(span_tokens,
                                                    attention_mask = None,
                                                    max_new_tokens = max_new_tokens,
                                                    eos_token_id = eos_token_id,
                                                    pad_token_id = pad_token_id,
                                                    temperature = temperature,
                                                    do_sample = do_sample,
                                                    num_return_sequences=num_return_sequences,
                                                    labels_trie = labels_trie,
                                                    **kwargs)
        return results
=======
    
    @staticmethod
    def _fit_length(
        embedding: torch.Tensor,    # (B, L, D)
        mask:      torch.Tensor,    # (B, L)
        target_len: int
    ) -> Tuple[torch.Tensor, torch.Tensor]:
        """
        Make `embedding` & `mask` exactly `target_len` along dim=1.

        * pad with zeros  if L < target_len  
        * truncate       if L > target_len
        """
        B, L, D = embedding.shape
        if L == target_len:
            return embedding, mask

        if L < target_len:                              # → PAD
            pad_len = target_len - L
            pad_emb = torch.zeros(B, pad_len, D,
                                  dtype=embedding.dtype,
                                  device=embedding.device)
            pad_msk = torch.zeros(B, pad_len,
                                  dtype=mask.dtype,
                                  device=mask.device)
            embedding = torch.cat([embedding, pad_emb], dim=1)
            mask      = torch.cat([mask,      pad_msk], dim=1)

        else:                                           # → TRUNCATE
            embedding = embedding[:, :target_len]
            mask      = mask[:,      :target_len]

        return embedding, mask
>>>>>>> 1a77f82a
    
    @abstractmethod
    def forward(self, x):
        pass

    def _loss(self, logits: torch.Tensor, labels: torch.Tensor,
              alpha: float = -1., gamma: float = 0.0, prob_margin: float = 0.0, 
                    label_smoothing: float = 0.0, negatives=1., masking="label"):

        # Compute the loss per element using the focal loss function
        all_losses = focal_loss_with_logits(logits, labels,
                                            alpha=alpha,
                                            gamma=gamma,
                                            prob_margin=prob_margin,
                                            label_smoothing=label_smoothing)

        # Create a mask of the same shape as labels:
        # For elements where labels==0, sample a Bernoulli random variable that is 1 with probability `negatives`
        # For elements where labels==1, set the mask to 1 (i.e. do not change these losses)
        if masking == "global":
            mask_neg = torch.where(labels == 0,
                                   (torch.rand_like(labels) < negatives).float(),
                                   torch.ones_like(labels))
        elif masking == "label":
            neg_proposals = (labels.sum(dim=1) == 0).unsqueeze(1).expand_as(labels)

            mask_neg = torch.where(neg_proposals,
                                     (torch.rand_like(neg_proposals.float()) < negatives).float(),
                                        torch.ones_like(neg_proposals.float()))
        elif masking == "span":
            neg_proposals = (labels.sum(dim=2) == 0).unsqueeze(2).expand_as(labels)

            mask_neg = torch.where(neg_proposals,
                                   (torch.rand_like(neg_proposals.float()) < negatives).float(),
                                   torch.ones_like(neg_proposals.float()))
        else:
            mask_neg = 1.

        # Apply the mask: for positive examples, some losses will be zeroed out based on the sampling
        all_losses = all_losses * mask_neg

        return all_losses

    @abstractmethod
    def loss(self, x):
        pass


class SpanModel(BaseModel):
    def __init__(self, config, encoder_from_pretrained, cache_dir: Optional[Union[str, Path]] = None):
        super(SpanModel, self).__init__(config, encoder_from_pretrained, cache_dir = cache_dir)
        self.span_rep_layer = SpanRepLayer(span_mode = config.span_mode, 
                                           hidden_size = config.hidden_size, 
                                           max_width = config.max_width,
                                           dropout = config.dropout)

        self.prompt_rep_layer = create_projection_layer(config.hidden_size, config.dropout)
<<<<<<< HEAD

        # if self.config.labels_decoder is not None:
        #     num_heads = self.decoder.decoder_hidden_size//(self.decoder.decoder_hidden_size//8)
        #     self.span_attn_layer = SelfAttentionBlock(self.decoder.decoder_hidden_size, num_heads = num_heads)

    def select_span_decoder_embedding(
        self,
        prompts_embedding, # (B, C, D)
        prompts_embedding_mask, # (B, C)
        span_rep, # (B, L, K, D)
        span_scores, # (B, L, K, C)
        span_mask, # (B, L, K)
        decoder_text_embeds=None, # (B, T, D)
        decoder_words_mask=None, # (B, T)
        span_labels = None, # (B, L, K, C)
        threshold = 0.5,
        top_k = None,
        decoder_input_ids = None, # for debugging purposes
        decoder_labels_ids = None
    ):
        if self.config.decoder_mode == "prompt":
            return self.select_decoder_embedding(
                prompts_embedding, prompts_embedding_mask
            )[:3] # ignore the extra batch‑idx from the helper
        B, L, K, D = span_rep.shape
        flat_rep = span_rep.view(B, L * K, D) # (B, N, D)
        flat_mask = span_mask.view(B, L * K) # (B, N)
        
        if span_labels is not None:
            flat_prob = span_labels.max(-1).values.view(B, L * K)
            keep = (flat_prob == 1) & flat_mask.bool()
        else:
            flat_prob = torch.sigmoid(span_scores).max(-1).values.view(B, L * K)
            keep = (flat_prob > threshold) & flat_mask.bool()
        
        if top_k:
            sel_scores = flat_prob.masked_fill(~keep, -1.0)
            top_idx = sel_scores.topk(
                k=min(top_k, sel_scores.size(1)), dim=1
            ).indices
            keep.zero_()
            keep.scatter_(1, top_idx, True)
        
        span_rep_kept, span_msk, span_sel_idx = \
            self.select_decoder_embedding(flat_rep, keep.long()) # (B, S, …)
        
        if hasattr(self, "_enc2dec_proj"):
            span_rep_kept = self._enc2dec_proj(span_rep_kept)
        span_rep_kept = span_rep_kept.unsqueeze(2)
        span_msk = span_msk.unsqueeze(-1)
       
        if decoder_text_embeds is None or decoder_words_mask is None:
            return span_rep_kept, span_msk.unsqueeze(-1), span_sel_idx
                
        if span_rep_kept.numel() == 0:
            return None, None, None
    
        decoder_text_embeds = decoder_text_embeds.to(dtype=span_rep_kept.dtype)
       
        S = span_rep_kept.shape[1]
        dec_D = span_rep_kept.shape[-1]
        span_start = span_sel_idx//self.config.max_width+1
        span_end = span_sel_idx%self.config.max_width+span_start

        token_in_span = (
            (decoder_words_mask.unsqueeze(1) >= span_start.unsqueeze(-1)) &
            (decoder_words_mask.unsqueeze(1) <= span_end.unsqueeze(-1))
        )
       
        tokens_per_span = token_in_span.sum(-1) # (B, S)
        max_tokens = int(tokens_per_span.max()) # scalar python int
        
        span_rep_new = span_rep_kept.new_zeros(B, S, max_tokens + 1, dec_D) # (B,S,T+1,D)
        span_rep_mask = torch.zeros(B, S, max_tokens + 1, dtype=torch.bool,
        device=decoder_text_embeds.device)
        
        left_offset = (max_tokens + 1 - tokens_per_span).clamp(min=0) # (B,S)
        pos_in_span = (token_in_span.cumsum(-1) - 1).masked_fill(~token_in_span, 0)
        pos_in_span = pos_in_span + left_offset.unsqueeze(-1) # shift → right
       
        b_idx, s_idx, tok_idx = torch.where(token_in_span) # (N,)
        span_rep_new[b_idx, s_idx, pos_in_span[b_idx, s_idx, tok_idx]] = \
        decoder_text_embeds[b_idx, tok_idx]
        span_rep_mask[b_idx, s_idx, pos_in_span[b_idx, s_idx, tok_idx]] = True
        kept_pos = (left_offset - 1).clamp(min=0) # (B,S)

        b_flat = torch.arange(B, device=decoder_text_embeds.device).view(-1, 1).expand(B, S).reshape(-1)
        s_flat = torch.arange(S, device=decoder_text_embeds.device).view(1, -1).expand(B, S).reshape(-1)
        t_flat = kept_pos.reshape(-1)

        span_rep_new[b_flat, s_flat, t_flat] = span_rep_kept.reshape(-1, dec_D)
        span_rep_mask[b_flat, s_flat, t_flat] = True
        span_rep_mask = span_rep_mask & span_msk.bool()
        return span_rep_new, span_rep_mask, span_sel_idx

=======
    
>>>>>>> 1a77f82a
    def forward(self,
                input_ids: Optional[torch.FloatTensor] = None,
                attention_mask: Optional[torch.LongTensor] = None,
                decoder_input_ids: Optional[torch.FloatTensor] = None,
                decoder_attention_mask: Optional[torch.LongTensor] = None,
                decoder_labels_ids: Optional[torch.FloatTensor] = None,
                decoder_labels_mask: Optional[torch.LongTensor] = None,
                decoder_words_mask: Optional[torch.LongTensor] = None,
                labels_embeddings: Optional[torch.FloatTensor] = None,
                labels_input_ids: Optional[torch.FloatTensor] = None,
                labels_attention_mask: Optional[torch.LongTensor] = None,
                words_embedding: Optional[torch.FloatTensor] = None,
                mask: Optional[torch.LongTensor] = None,
                prompts_embedding: Optional[torch.FloatTensor] = None,
                prompts_embedding_mask: Optional[torch.LongTensor] = None,
                words_mask: Optional[torch.LongTensor] = None,
                text_lengths: Optional[torch.Tensor] = None,
                span_idx: Optional[torch.LongTensor] = None,
                span_mask: Optional[torch.LongTensor] = None,
<<<<<<< HEAD
                labels: Optional[torch.FloatTensor] = None,
                decoder_labels:  Optional[torch.FloatTensor] = None,
                threshold: Optional[float] = 0.5,
=======
                labels: Optional[torch.FloatTensor] = None, # B,L*K, C
>>>>>>> 1a77f82a
                **kwargs
                ):

        prompts_embedding, prompts_embedding_mask, words_embedding, mask = self.get_representations(input_ids,
                                                                                                    attention_mask,
                                                                                                    labels_embeddings,
                                                                                                    labels_input_ids,
                                                                                                    labels_attention_mask,
                                                                                                    text_lengths,
                                                                                                    words_mask)
        target_W = span_idx.size(1) // self.config.max_width
        words_embedding, mask = self._fit_length(words_embedding, mask, target_W)         
            
        span_idx = span_idx * span_mask.unsqueeze(-1)  

        span_rep = self.span_rep_layer(words_embedding, span_idx)

        target_C = prompts_embedding.size(1)
        if labels is not None:
            target_C = max(target_C, labels.size(-1))

        prompts_embedding, prompts_embedding_mask = self._fit_length(
            prompts_embedding, prompts_embedding_mask, target_C
        )

        prompts_embedding = self.prompt_rep_layer(prompts_embedding) 

        scores = torch.einsum("BLKD,BCD->BLKC", span_rep, prompts_embedding)
        
        decoder_embedding = decoder_mask = decoder_loss = decoder_span_idx = None
        if hasattr(self, "decoder"):
            if self.config.decoder_mode == 'span':
                decoder_text_embeds = self.decoder.ids_to_embeds(decoder_input_ids)
            else:
                decoder_text_embeds = None
            decoder_embedding, decoder_mask, decoder_span_idx = self.select_span_decoder_embedding(
                        prompts_embedding, prompts_embedding_mask, span_rep, scores, span_mask,
                                    decoder_text_embeds = decoder_text_embeds,
                                    decoder_words_mask = decoder_words_mask,
                                    span_labels=labels, threshold=threshold,
                                    decoder_input_ids=decoder_input_ids,
                                    decoder_labels_ids=decoder_labels_ids
            ) #(B, S, T, D)
            # decoder_embedding = self.span_attn_layer(decoder_embedding, decoder_mask)
            if decoder_labels is not None:
                decoder_loss, decoder_outputs = self.decode_labels(
                    decoder_embedding, decoder_mask, decoder_labels_ids, 
                                        decoder_labels_mask, decoder_labels
                )

        loss = None
        if labels is not None:
            loss = self.loss(scores, labels, prompts_embedding_mask, span_mask, decoder_loss=decoder_loss, **kwargs)

        output = GLiNERModelOutput(
            logits=scores,
            loss=loss,
            decoder_loss=decoder_loss,
            prompts_embedding=prompts_embedding,
            prompts_embedding_mask=prompts_embedding_mask,
            decoder_embedding=decoder_embedding,
            decoder_embedding_mask=decoder_mask,
            decoder_span_idx=decoder_span_idx,
            words_embedding=words_embedding,
            mask=mask,
        )
        return output

    def loss(self, scores, labels, prompts_embedding_mask, mask_label,
             alpha: float = -1., gamma: float = 0.0, label_smoothing: float = 0.0,
<<<<<<< HEAD
             reduction: str = 'sum', negatives=1.0, masking="label", decoder_loss = None, **kwargs):
=======
             prob_margin: float = 0.0, reduction: str = 'sum', negatives=1.0, masking="label", **kwargs):
>>>>>>> 1a77f82a

        batch_size = scores.shape[0]
        num_classes = prompts_embedding_mask.shape[-1]

        # Reshape scores and labels to match the expected shape
        BS, SL, WD, CL = scores.shape

        scores = scores.view(BS, -1, CL)
        labels = labels.view(BS, -1, CL)

        all_losses = self._loss(scores, labels, alpha, gamma, prob_margin, 
                                        label_smoothing, negatives, masking=masking)

        masked_loss = all_losses.view(batch_size, -1, num_classes) * prompts_embedding_mask.unsqueeze(1)
        all_losses = masked_loss.view(-1, num_classes)

        mask_label = mask_label.reshape(-1, 1)

        all_losses = all_losses * mask_label.float()

        if reduction == "mean":
            loss = all_losses.mean()
        elif reduction == 'sum':
            loss = all_losses.sum()
        else:
            warnings.warn(
                f"Invalid Value for config 'loss_reduction': '{reduction} \n Supported reduction modes:"
                f" 'none', 'mean', 'sum'. It will be used 'sum' instead.")
            loss = all_losses.sum()

        if decoder_loss is not None:
            loss = decoder_loss*0.75+loss*0.25
        
        return loss


class TokenModel(BaseModel):
    def __init__(self, config, encoder_from_pretrained, cache_dir:Optional[Union[str, Path]] = None):
        super(TokenModel, self).__init__(config, encoder_from_pretrained, cache_dir=cache_dir)
        self.scorer = Scorer(config.hidden_size, config.dropout)

    def forward(self,
                input_ids: Optional[torch.FloatTensor] = None,
                attention_mask: Optional[torch.LongTensor] = None,
                labels_embeddings: Optional[torch.FloatTensor] = None,
                labels_input_ids: Optional[torch.FloatTensor] = None,
                labels_attention_mask: Optional[torch.LongTensor] = None,
                words_embedding: Optional[torch.FloatTensor] = None,
                mask: Optional[torch.LongTensor] = None,
                prompts_embedding: Optional[torch.FloatTensor] = None,
                prompts_embedding_mask: Optional[torch.LongTensor] = None,
                words_mask: Optional[torch.LongTensor] = None,
                text_lengths: Optional[torch.Tensor] = None,
                labels: Optional[torch.FloatTensor] = None,
                **kwargs
                ):

        prompts_embedding, prompts_embedding_mask, words_embedding, mask = self.get_representations(input_ids,
                                                                                                    attention_mask,
                                                                                                    labels_embeddings,
                                                                                                    labels_input_ids,
                                                                                                    labels_attention_mask,
                                                                                                    text_lengths,
                                                                                                    words_mask)
        if labels is not None:
            target_W = labels.shape[1]
            words_embedding, mask = self._fit_length(words_embedding, mask, target_W)

            target_C = prompts_embedding.size(1)
            if labels is not None:
                target_C = max(target_C, labels.size(-2))

            prompts_embedding, prompts_embedding_mask = self._fit_length(
                prompts_embedding, prompts_embedding_mask, target_C
            )

        scores = self.scorer(words_embedding, prompts_embedding)

        loss = None
        if labels is not None:
            loss = self.loss(scores, labels, prompts_embedding_mask, mask, **kwargs)

        output = GLiNERModelOutput(
            logits=scores,
            loss=loss,
            prompts_embedding=prompts_embedding,
            prompts_embedding_mask=prompts_embedding_mask,
            words_embedding=words_embedding,
            mask=mask,
        )
        return output

    def loss(self, scores, labels, prompts_embedding_mask, mask,
             alpha: float = -1., gamma: float = 0.0, prob_margin: float=  0.0,
             label_smoothing: float = 0.0, reduction: str = 'sum', negatives=1, **kwargs):
        all_losses = self._loss(scores, labels, alpha, gamma, prob_margin, label_smoothing, negatives)

        all_losses = all_losses * (mask.unsqueeze(-1) * prompts_embedding_mask.unsqueeze(1)).unsqueeze(-1)

        if reduction == "mean":
            loss = all_losses.mean()
        elif reduction == 'sum':
            loss = all_losses.sum()
        else:
            warnings.warn(
                f"Invalid Value for config 'loss_reduction': '{reduction} \n Supported reduction modes:"
                f" 'none', 'mean', 'sum'. It will be used 'sum' instead.")
            loss = all_losses.sum()
        return loss<|MERGE_RESOLUTION|>--- conflicted
+++ resolved
@@ -198,7 +198,6 @@
                 input_ids, attention_mask, text_lengths, words_mask, **kwargs
             )
         return prompts_embedding, prompts_embedding_mask, words_embedding, mask
-<<<<<<< HEAD
 
     def select_decoder_embedding(
         self,
@@ -310,7 +309,6 @@
                                                     labels_trie = labels_trie,
                                                     **kwargs)
         return results
-=======
     
     @staticmethod
     def _fit_length(
@@ -344,7 +342,6 @@
             mask      = mask[:,      :target_len]
 
         return embedding, mask
->>>>>>> 1a77f82a
     
     @abstractmethod
     def forward(self, x):
@@ -402,7 +399,6 @@
                                            dropout = config.dropout)
 
         self.prompt_rep_layer = create_projection_layer(config.hidden_size, config.dropout)
-<<<<<<< HEAD
 
         # if self.config.labels_decoder is not None:
         #     num_heads = self.decoder.decoder_hidden_size//(self.decoder.decoder_hidden_size//8)
@@ -498,9 +494,7 @@
         span_rep_mask = span_rep_mask & span_msk.bool()
         return span_rep_new, span_rep_mask, span_sel_idx
 
-=======
-    
->>>>>>> 1a77f82a
+
     def forward(self,
                 input_ids: Optional[torch.FloatTensor] = None,
                 attention_mask: Optional[torch.LongTensor] = None,
@@ -520,13 +514,10 @@
                 text_lengths: Optional[torch.Tensor] = None,
                 span_idx: Optional[torch.LongTensor] = None,
                 span_mask: Optional[torch.LongTensor] = None,
-<<<<<<< HEAD
                 labels: Optional[torch.FloatTensor] = None,
                 decoder_labels:  Optional[torch.FloatTensor] = None,
                 threshold: Optional[float] = 0.5,
-=======
                 labels: Optional[torch.FloatTensor] = None, # B,L*K, C
->>>>>>> 1a77f82a
                 **kwargs
                 ):
 
@@ -597,11 +588,7 @@
 
     def loss(self, scores, labels, prompts_embedding_mask, mask_label,
              alpha: float = -1., gamma: float = 0.0, label_smoothing: float = 0.0,
-<<<<<<< HEAD
-             reduction: str = 'sum', negatives=1.0, masking="label", decoder_loss = None, **kwargs):
-=======
              prob_margin: float = 0.0, reduction: str = 'sum', negatives=1.0, masking="label", **kwargs):
->>>>>>> 1a77f82a
 
         batch_size = scores.shape[0]
         num_classes = prompts_embedding_mask.shape[-1]
